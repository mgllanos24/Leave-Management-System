# Employee Leave Management System

A comprehensive web-based leave management system designed for small to medium organizations. This system allows employees to submit leave requests and administrators to manage employees and approve/reject leave applications.

## Features

### 🏢 For Organizations
- **Dual Interface**: Separate login portals for employees and administrators
- **Leave Tracking**: Track different types of leave (Annual, Sick, Personal, etc.)
- **Holiday Management**: Configure company holidays that are excluded from leave calculations
- **Email Notifications**: Automatic email alerts to administrators for new applications
- **Data Backup**: Export and import functionality for data backup and migration

### 👤 For Employees
- **Easy Application**: Simple form to request leave with date selection
- **Half-Day Support**: Request full days, AM only, or PM only
- **Status Tracking**: View application status and history
- **Real-time Notifications**: Get notified when applications are approved or rejected
- **Balance Checking**: Automatic validation against available leave balance
- **Application ID Preview**: Retrieve the next unique application ID via `/api/next_application_id`

### 🔐 For Administrators
- **Employee Management**: Add, edit, and manage employee records
- **Application Review**: Approve or reject leave applications
- **Leave Summary**: Overview of all employee leave balances and usage
- **Holiday Configuration**: Set company-wide holidays
- **Data Management**: Backup and restore system data

## Quick Start Guide

### Step 1: Installation

1. **Download the system files** to your computer
2. **Install Python** (version 3.7 or later) from [python.org](https://python.org)
3. **Open a terminal/command prompt** in the system folder

### Step 2: Configuration

#### Email Notifications (Optional but Recommended)
1. Provide your SMTP credentials via environment variables before starting the
   application:
   ```bash
   export SMTP_USERNAME="your-email@gmail.com"    # Your email address
   export SMTP_PASSWORD="your-app-password"       # Your SMTP/App password
   ```
<<<<<<< HEAD
   The service will fail to start if either of these variables is missing.
2. Optionally override `SMTP_SERVER` and `SMTP_PORT` in the same manner to use a
   different mail provider.
=======

#### Employee Records
Ensure each employee record includes a valid `personal_email` address. Leave
approval will fail if this field is empty, and administrators will be
notified.
>>>>>>> 5356dc74
<|MERGE_RESOLUTION|>--- conflicted
+++ resolved
@@ -43,14 +43,11 @@
    export SMTP_USERNAME="your-email@gmail.com"    # Your email address
    export SMTP_PASSWORD="your-app-password"       # Your SMTP/App password
    ```
-<<<<<<< HEAD
    The service will fail to start if either of these variables is missing.
 2. Optionally override `SMTP_SERVER` and `SMTP_PORT` in the same manner to use a
    different mail provider.
-=======
 
 #### Employee Records
 Ensure each employee record includes a valid `personal_email` address. Leave
 approval will fail if this field is empty, and administrators will be
 notified.
->>>>>>> 5356dc74
