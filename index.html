--- conflicted
+++ resolved
@@ -522,10 +522,6 @@
         </div>
     </div>
 
-<<<<<<< HEAD
-=======
-    <!-- Load main application script without module type so global functions are accessible -->
->>>>>>> 2882f031
     <script src="script.js"></script>
 </body>
 </html>